import os
import unittest
import json
import jc.parsers.x509_cert

THIS_DIR = os.path.dirname(os.path.abspath(__file__))


class MyTests(unittest.TestCase):

    # input
    with open(os.path.join(THIS_DIR, os.pardir, 'tests/fixtures/generic/x509-ca-cert.der'), 'rb') as f:
        x509_ca_cert = f.read()

    with open(os.path.join(THIS_DIR, os.pardir, 'tests/fixtures/generic/x509-cert-and-key.pem'), 'r', encoding='utf-8') as f:
        x509_cert_and_key_pem = f.read()

    with open(os.path.join(THIS_DIR, os.pardir, 'tests/fixtures/generic/x509-letsencrypt.pem'), 'r', encoding='utf-8') as f:
        x509_letsencrypt = f.read()

    with open(os.path.join(THIS_DIR, os.pardir, 'tests/fixtures/generic/x509-multi-cert.pem'), 'r', encoding='utf-8') as f:
        x509_multi_cert = f.read()

    with open(os.path.join(THIS_DIR, os.pardir, 'tests/fixtures/generic/x509-string-serialnumber.der'), 'rb') as f:
        x509_string_serialnumber = f.read()

    with open(os.path.join(THIS_DIR, os.pardir, 'tests/fixtures/generic/x509-cert-bad-email.pem'), 'rb') as f:
        x509_cert_bad_email = f.read()

<<<<<<< HEAD
    with open(os.path.join(THIS_DIR, os.pardir, 'tests/fixtures/generic/x509-cert-superfluous-bits.pem'), 'rb') as f:
        x509_cert_superfluous_bits = f.read()

=======
    with open(os.path.join(THIS_DIR, os.pardir, 'tests/fixtures/generic/x509-negative-serial.pem'), 'rb') as f:
        x509_cert_negative_serial = f.read()
>>>>>>> f6020436

    # output
    with open(os.path.join(THIS_DIR, os.pardir, 'tests/fixtures/generic/x509-ca-cert.json'), 'r', encoding='utf-8') as f:
        x509_ca_cert_json = json.loads(f.read())

    with open(os.path.join(THIS_DIR, os.pardir, 'tests/fixtures/generic/x509-cert-and-key.json'), 'r', encoding='utf-8') as f:
        x509_cert_and_key_pem_json = json.loads(f.read())

    with open(os.path.join(THIS_DIR, os.pardir, 'tests/fixtures/generic/x509-letsencrypt.json'), 'r', encoding='utf-8') as f:
        x509_letsencrypt_json = json.loads(f.read())

    with open(os.path.join(THIS_DIR, os.pardir, 'tests/fixtures/generic/x509-multi-cert.json'), 'r', encoding='utf-8') as f:
        x509_multi_cert_json = json.loads(f.read())

    with open(os.path.join(THIS_DIR, os.pardir, 'tests/fixtures/generic/x509-string-serialnumber.json'), 'r', encoding='utf-8') as f:
        x509_string_serialnumber_json = json.loads(f.read())

    with open(os.path.join(THIS_DIR, os.pardir, 'tests/fixtures/generic/x509-cert-bad-email.json'), 'r', encoding='utf-8') as f:
        x509_cert_bad_email_json = json.loads(f.read())

<<<<<<< HEAD
    with open(os.path.join(THIS_DIR, os.pardir, 'tests/fixtures/generic/x509-cert-superfluous-bits.json'), 'r', encoding='utf-8') as f:
        x509_cert_superfluous_bits_json = json.loads(f.read())
=======
    with open(os.path.join(THIS_DIR, os.pardir, 'tests/fixtures/generic/x509-negative-serial.json'), 'r', encoding='utf-8') as f:
        x509_cert_negative_serial_json = json.loads(f.read())
>>>>>>> f6020436


    def test_x509_cert_nodata(self):
        """
        Test 'x509_cert' with no data
        """
        self.assertEqual(jc.parsers.x509_cert.parse('', quiet=True), [])

    def test_x509_ca_cert(self):
        """
        Test 'cat x509-ca-cert.der' (CA cert in DER format)
        """
        self.assertEqual(jc.parsers.x509_cert.parse(self.x509_ca_cert, quiet=True), self.x509_ca_cert_json)

    def test_x509_cert_and_key(self):
        """
        Test 'cat x509-cert-and-key.pem' (combo cert and key file in PEM format)
        """
        self.assertEqual(jc.parsers.x509_cert.parse(self.x509_cert_and_key_pem, quiet=True), self.x509_cert_and_key_pem_json)

    def test_x509_letsencrypt(self):
        """
        Test 'cat x509-letsencrypt.pem' (letsencrypt cert in PEM format)
        """
        self.assertEqual(jc.parsers.x509_cert.parse(self.x509_letsencrypt, quiet=True), self.x509_letsencrypt_json)

    def test_x509_multi_cert(self):
        """
        Test 'cat x509-multi-cert.pem' (PEM file with multiple certificates)
        """
        self.assertEqual(jc.parsers.x509_cert.parse(self.x509_multi_cert, quiet=True), self.x509_multi_cert_json)

    def test_x509_string_serialnumber(self):
        """
        Test 'cat x509-string-serialnumber.der' (DER file with string serial numbers)
        """
        self.assertEqual(jc.parsers.x509_cert.parse(self.x509_multi_cert, quiet=True), self.x509_multi_cert_json)

    def test_x509_cert_bad_email(self):
        """
        Test 'cat x509-cert-bad-email.pem' (PEM file with a non-compliant email address)
        """
        self.assertEqual(jc.parsers.x509_cert.parse(self.x509_cert_bad_email, quiet=True), self.x509_cert_bad_email_json)

<<<<<<< HEAD
    def test_x509_cert_superfluous_bits(self):
        """
        Test 'cat x509-cert-superfluous-bits.pem' (PEM file with more bits set for the keyUsage extension than defined by the RFC)
        """
        self.assertEqual(jc.parsers.x509_cert.parse(self.x509_cert_superfluous_bits, quiet=True),
                         self.x509_cert_superfluous_bits_json)
=======
    def test_x509_cert_negative_serial(self):
        """
        Test 'cat x509-cert-bad-email.pem' (PEM file with a non-compliant email address)
        """
        self.assertEqual(jc.parsers.x509_cert.parse(self.x509_cert_negative_serial, quiet=True), self.x509_cert_negative_serial_json)
>>>>>>> f6020436


if __name__ == '__main__':
    unittest.main()<|MERGE_RESOLUTION|>--- conflicted
+++ resolved
@@ -27,14 +27,11 @@
     with open(os.path.join(THIS_DIR, os.pardir, 'tests/fixtures/generic/x509-cert-bad-email.pem'), 'rb') as f:
         x509_cert_bad_email = f.read()
 
-<<<<<<< HEAD
     with open(os.path.join(THIS_DIR, os.pardir, 'tests/fixtures/generic/x509-cert-superfluous-bits.pem'), 'rb') as f:
         x509_cert_superfluous_bits = f.read()
 
-=======
     with open(os.path.join(THIS_DIR, os.pardir, 'tests/fixtures/generic/x509-negative-serial.pem'), 'rb') as f:
         x509_cert_negative_serial = f.read()
->>>>>>> f6020436
 
     # output
     with open(os.path.join(THIS_DIR, os.pardir, 'tests/fixtures/generic/x509-ca-cert.json'), 'r', encoding='utf-8') as f:
@@ -55,13 +52,11 @@
     with open(os.path.join(THIS_DIR, os.pardir, 'tests/fixtures/generic/x509-cert-bad-email.json'), 'r', encoding='utf-8') as f:
         x509_cert_bad_email_json = json.loads(f.read())
 
-<<<<<<< HEAD
     with open(os.path.join(THIS_DIR, os.pardir, 'tests/fixtures/generic/x509-cert-superfluous-bits.json'), 'r', encoding='utf-8') as f:
         x509_cert_superfluous_bits_json = json.loads(f.read())
-=======
+        
     with open(os.path.join(THIS_DIR, os.pardir, 'tests/fixtures/generic/x509-negative-serial.json'), 'r', encoding='utf-8') as f:
         x509_cert_negative_serial_json = json.loads(f.read())
->>>>>>> f6020436
 
 
     def test_x509_cert_nodata(self):
@@ -106,20 +101,17 @@
         """
         self.assertEqual(jc.parsers.x509_cert.parse(self.x509_cert_bad_email, quiet=True), self.x509_cert_bad_email_json)
 
-<<<<<<< HEAD
     def test_x509_cert_superfluous_bits(self):
         """
         Test 'cat x509-cert-superfluous-bits.pem' (PEM file with more bits set for the keyUsage extension than defined by the RFC)
         """
         self.assertEqual(jc.parsers.x509_cert.parse(self.x509_cert_superfluous_bits, quiet=True),
                          self.x509_cert_superfluous_bits_json)
-=======
     def test_x509_cert_negative_serial(self):
         """
         Test 'cat x509-cert-bad-email.pem' (PEM file with a non-compliant email address)
         """
         self.assertEqual(jc.parsers.x509_cert.parse(self.x509_cert_negative_serial, quiet=True), self.x509_cert_negative_serial_json)
->>>>>>> f6020436
 
 
 if __name__ == '__main__':
